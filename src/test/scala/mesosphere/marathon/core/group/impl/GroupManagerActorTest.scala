package mesosphere.marathon.core.group.impl

import java.util.concurrent.atomic.AtomicInteger
import javax.inject.Provider

import akka.Done
import akka.actor.ActorSystem
import akka.event.EventStream
import akka.pattern.ask
import akka.stream.ActorMaterializer
import akka.testkit.TestActorRef
import akka.util.Timeout
import com.codahale.metrics.MetricRegistry
import mesosphere.marathon.core.group.GroupManager
import mesosphere.marathon.io.storage.StorageProvider
import mesosphere.marathon.metrics.Metrics
import mesosphere.marathon.state.PathId._
import mesosphere.marathon.state._
import mesosphere.marathon.storage.repository.{ AppRepository, GroupRepository }
import mesosphere.marathon.test.Mockito
import mesosphere.marathon.{ MarathonConf, MarathonSchedulerService, MarathonSpec, PortRangeExhaustedException, _ }
import mesosphere.util.{ CapConcurrentExecutions, CapConcurrentExecutionsMetrics }
import org.mockito.Mockito.when
import org.rogach.scallop.ScallopConf
import org.scalatest.Matchers

import scala.collection.immutable.Seq
import scala.concurrent.duration._
import scala.concurrent.{ Await, Future }

class GroupManagerActorTest extends Mockito with Matchers with MarathonSpec {

  val actorId = new AtomicInteger(0)

  test("Assign dynamic app ports") {
    val app1 = AppDefinition("/app1".toPath, portDefinitions = PortDefinitions(0, 0, 0))
    val app2 = AppDefinition("/app2".toPath, portDefinitions = PortDefinitions(1, 2, 3))
    val app3 = AppDefinition("/app3".toPath, portDefinitions = PortDefinitions(0, 2, 0))
    val group = Group(PathId.empty, Map(
      app1.id -> app1,
      app2.id -> app2,
      app3.id -> app3
    ))
    val servicePortsRange = 10 to 20
    val update = manager(servicePortsRange).assignDynamicServicePorts(Group.empty, group)
    update.transitiveApps.filter(_.hasDynamicServicePorts) should be(empty)
    update.transitiveApps.flatMap(_.portNumbers.filter(servicePortsRange.contains)) should have size 5
  }

  test("apps with port definitions should map dynamic ports to a non-0 value") {
    val app = AppDefinition("/app".toRootPath, portDefinitions = Seq(PortDefinition(0), PortDefinition(1)))
    val group = Group(PathId.empty, Map(app.id -> app))
    val update = manager(10 to 20).assignDynamicServicePorts(Group.empty, group)
    update.apps(app.id).portDefinitions.size should equal(2)
    update.apps(app.id).portDefinitions should contain(PortDefinition(1))
    update.apps(app.id).portDefinitions should not contain PortDefinition(0)
  }

  test("Assign dynamic service ports specified in the container") {
    import Container.Docker
    import Docker.PortMapping
    import org.apache.mesos.Protos.ContainerInfo.DockerInfo.Network
    val container = Docker(
      image = "busybox",
      network = Some(Network.BRIDGE),
      portMappings = Some(Seq(
        PortMapping(containerPort = 8080, hostPort = Some(0), servicePort = 0, protocol = "tcp"),
        PortMapping(containerPort = 9000, hostPort = Some(10555), servicePort = 10555, protocol = "udp"),
        PortMapping(containerPort = 9001, hostPort = Some(31337), servicePort = 0, protocol = "udp"),
        PortMapping(containerPort = 9002, hostPort = Some(0), servicePort = 0, protocol = "tcp")
      ))
    )
    val app = AppDefinition("/app1".toPath, portDefinitions = Seq(), container = Some(container))
    val group = Group(PathId.empty, Map(app.id -> app))
    val servicePortsRange = 10 to 14
    val updatedGroup = manager(servicePortsRange).assignDynamicServicePorts(Group.empty, group)
    val updatedApp = updatedGroup.transitiveApps.head
    updatedApp.hasDynamicServicePorts should be (false)
    updatedApp.hostPorts should have size 4
    updatedApp.servicePorts should have size 4
    updatedApp.servicePorts.filter(servicePortsRange.contains) should have size 3
  }

  test("Assign dynamic service ports specified in multiple containers") {
    import Container.Docker
    import Docker.PortMapping
    import org.apache.mesos.Protos.ContainerInfo.DockerInfo.Network
    val c1 = Some(Docker(
      image = "busybox",
      network = Some(Network.USER),
      portMappings = Some(Seq(
        PortMapping(containerPort = 8080)
      ))
    ))
    val c2 = Some(Docker(
      image = "busybox",
      network = Some(Network.USER),
      portMappings = Some(Seq(
        PortMapping(containerPort = 8081)
      ))
    ))
    val app1 = AppDefinition("/app1".toPath, portDefinitions = Seq(), container = c1)
    val app2 = AppDefinition("/app2".toPath, portDefinitions = Seq(), container = c2)
    val group = Group(PathId.empty, Map(
      app1.id -> app1,
      app2.id -> app2
    ))
    val servicePortsRange = 10 to 12
    val update = manager(servicePortsRange).assignDynamicServicePorts(Group.empty, group)
    update.transitiveApps.filter(_.hasDynamicServicePorts) should be (empty)
    update.transitiveApps.flatMap(_.hostPorts.flatten.filter(servicePortsRange.contains)) should have size 0 // linter:ignore:AvoidOptionMethod
    update.transitiveApps.flatMap(_.servicePorts.filter(servicePortsRange.contains)) should have size 2 // linter:ignore:AvoidOptionMethod
  }

  test("Assign dynamic service ports w/ both BRIDGE and USER containers") {
    import Container.Docker
    import Docker.PortMapping
    import org.apache.mesos.Protos.ContainerInfo.DockerInfo.Network
    val bridgeModeContainer = Some(Docker(
      image = "busybox",
      network = Some(Network.BRIDGE),
      portMappings = Some(Seq(
        PortMapping(containerPort = 8080, hostPort = Some(0))
      ))
    ))
    val userModeContainer = Some(Docker(
      image = "busybox",
      network = Some(Network.USER),
      portMappings = Some(Seq(
        PortMapping(containerPort = 8081),
        PortMapping(containerPort = 8082, hostPort = Some(0))
      ))
    ))
    val bridgeModeApp = AppDefinition("/bridgemodeapp".toPath, container = bridgeModeContainer)
    val userModeApp = AppDefinition("/usermodeapp".toPath, container = userModeContainer)
    val fromGroup = Group(PathId.empty, Map(bridgeModeApp.id -> bridgeModeApp))
    val toGroup = Group(PathId.empty, Map(
      bridgeModeApp.id -> bridgeModeApp,
      userModeApp.id -> userModeApp
    ))

    val servicePortsRange = 0 until 12
    val groupManager = manager(servicePortsRange)
    val groupsV1 = groupManager.assignDynamicServicePorts(Group.empty, fromGroup)
    groupsV1.transitiveApps.filter(_.hasDynamicServicePorts) should be (empty)
    groupsV1.transitiveApps.flatMap(_.servicePorts.filter(servicePortsRange.contains)) should have size 1

    val groupsV2 = groupManager.assignDynamicServicePorts(groupsV1, toGroup)
    groupsV2.transitiveApps.filter(_.hasDynamicServicePorts) should be (empty)
    val assignedServicePorts = groupsV2.transitiveApps.flatMap(_.servicePorts.filter(servicePortsRange.contains))
    assignedServicePorts should have size 3
  }

  test("Assign a service port for an app using Docker USER networking with a default port mapping") {
    import Container.Docker
    import Docker.PortMapping
    import org.apache.mesos.Protos.ContainerInfo.DockerInfo.Network
    val c1 = Some(Docker(
      image = "busybox",
      network = Some(Network.USER),
      portMappings = Some(Seq(
        PortMapping()
      ))
    ))
    val app1 = AppDefinition("/app1".toPath, portDefinitions = Seq(), container = c1)
    val group = Group(PathId.empty, Map(app1.id -> app1))
    val servicePortsRange = 10 to 11
    val update = manager(servicePortsRange).assignDynamicServicePorts(Group.empty, group)
    update.transitiveApps.filter(_.hasDynamicServicePorts) should be (empty)
    update.transitiveApps.flatMap(_.hostPorts.flatten) should have size 0 // linter:ignore:AvoidOptionMethod
    update.transitiveApps.flatMap(_.servicePorts.filter(servicePortsRange.contains)) should have size 1 // linter:ignore:AvoidOptionSize
  }

  //regression for #2743
  test("Reassign dynamic service ports specified in the container") {
    val app = AppDefinition("/app1".toPath, portDefinitions = PortDefinitions(10, 11))
    val updatedApp = AppDefinition("/app1".toPath, portDefinitions = PortDefinitions(10, 0, 11))
    val from = Group(PathId.empty, Map(app.id -> app))
    val to = Group(PathId.empty, Map(updatedApp.id -> updatedApp))
    val update = manager(10 to 20).assignDynamicServicePorts(from, to)
    update.app("/app1".toPath).get.portNumbers should be(Seq(10, 12, 11))
  }

  // Regression test for #1365
  test("Export non-dynamic service ports specified in the container to the ports field") {
    import Container.Docker
    import Docker.PortMapping
    import org.apache.mesos.Protos.ContainerInfo.DockerInfo.Network
    val container = Docker(
      image = "busybox",
      network = Some(Network.BRIDGE),
      portMappings = Some(Seq(
        PortMapping(containerPort = 8080, hostPort = Some(0), servicePort = 80, protocol = "tcp"),
        PortMapping (containerPort = 9000, hostPort = Some(10555), servicePort = 81, protocol = "udp")
      ))
    )
    val app1 = AppDefinition("/app1".toPath, container = Some(container))
    val group = Group(PathId.empty, Map(app1.id -> app1))
    val update = manager(90 to 900).assignDynamicServicePorts(Group.empty, group)
    update.transitiveApps.filter(_.hasDynamicServicePorts) should be (empty)
    update.transitiveApps.flatMap(_.portNumbers) should equal (Set(80, 81))
  }

  test("Already taken ports will not be used") {
    val app1 = AppDefinition("/app1".toPath, portDefinitions = PortDefinitions(0, 0, 0))
    val app2 = AppDefinition("/app2".toPath, portDefinitions = PortDefinitions(0, 2, 0))
    val group = Group(PathId.empty, Map(
      app1.id -> app1,
      app2.id -> app2
    ))
    val servicePortsRange = 10 to 20
    val update = manager(servicePortsRange).assignDynamicServicePorts(Group.empty, group)
    update.transitiveApps.filter(_.hasDynamicServicePorts) should be(empty)
    update.transitiveApps.flatMap(_.portNumbers.filter(servicePortsRange.contains)) should have size 5
  }

  // Regression test for #2868
  test("Don't assign duplicated service ports") {
    val app1 = AppDefinition("/app1".toPath, portDefinitions = PortDefinitions(0, 10))
    val group = Group(PathId.empty, Map(app1.id -> app1))
    val update = manager(10 to 20).assignDynamicServicePorts(Group.empty, group)

    val assignedPorts: Set[Int] = update.transitiveApps.flatMap(_.portNumbers)
    assignedPorts should have size 2
  }

  test("Assign unique service ports also when adding a dynamic service port to an app") {
    val app1 = AppDefinition("/app1".toPath, portDefinitions = PortDefinitions(10, 11))
    val originalGroup = Group(PathId.empty, Map(app1.id -> app1))

    val updatedApp1 = AppDefinition("/app1".toPath, portDefinitions = PortDefinitions(0, 0, 0))
    val updatedGroup = Group(PathId.empty, Map(updatedApp1.id -> updatedApp1))
    val result = manager(10 to 20).assignDynamicServicePorts(originalGroup, updatedGroup)

    val assignedPorts: Set[Int] = result.transitiveApps.flatMap(_.portNumbers)
    assignedPorts should have size 3
  }

  test("If there are not enough ports, a PortExhausted exception is thrown") {
    val app1 = AppDefinition("/app1".toPath, portDefinitions = PortDefinitions(0, 0, 0))
    val app2 = AppDefinition("/app2".toPath, portDefinitions = PortDefinitions(0, 0, 0))
    val group = Group(PathId.empty, Map(
      app1.id -> app1,
      app2.id -> app2
    ))
    val ex = intercept[PortRangeExhaustedException] {
      manager(10 to 14).assignDynamicServicePorts(Group.empty, group)
    }
    ex.minPort should be(10)
    ex.maxPort should be(15)
  }

  test("Retain the original container definition if port mappings are missing") {
    val container = Container.Docker(image = "busybox")

    val app1 = AppDefinition(
      id = "/app1".toPath,
      container = Some(container)
    )
    val group = Group(PathId.empty, Map(app1.id -> app1))

    val result = manager(10 to 15).assignDynamicServicePorts(Group.empty, group)
    result.apps.size should be(1)
    val app = result.apps.head._2
    app.container should be (Some(container))
  }

  test("Don't store invalid groups") {
    val f = new Fixture

    val app1 = AppDefinition("/app1".toPath)
    val group = Group(PathId.empty, Map(app1.id -> app1), Map.empty, Set(Group("/group1".toPath)))

    when(f.groupRepo.root()).thenReturn(Future.successful(Group.empty))

    intercept[ValidationFailedException] {
      Await.result(f.manager ? update(group.id, _ => group), 3.seconds)
    }.printStackTrace()

    verify(f.groupRepo, times(0)).storeRoot(any, any, any, any, any)
  }

  test("Store new apps with correct version infos in groupRepo and appRepo") {
    val f = new Fixture

    val app: AppDefinition = AppDefinition("/app1".toPath, cmd = Some("sleep 3"), portDefinitions = Seq.empty)
    val group = Group(PathId.empty, Map(app.id -> app)).copy(version = Timestamp(1))
    when(f.groupRepo.root()).thenReturn(Future.successful(Group.empty))
    when(f.scheduler.deploy(any, any)).thenReturn(Future.successful(()))
    val appWithVersionInfo = app.copy(versionInfo = VersionInfo.forNewConfig(Timestamp(1)))

    val groupWithVersionInfo = Group(PathId.empty, Map(
      appWithVersionInfo.id -> appWithVersionInfo)).copy(version = Timestamp(1))
<<<<<<< HEAD
    when(f.groupRepo.storeRoot(any, any, any, any, any)).thenReturn(Future.successful(Done))

    Await.result(f.manager ? update(group.id, _ => group, version = Timestamp(1)), 3.seconds)

    verify(f.groupRepo).storeRoot(groupWithVersionInfo, Seq(appWithVersionInfo), Nil, Nil, Nil)
=======
    when(f.groupRepo.storeRootVersion(any, any)).thenReturn(Future.successful(Done))
    when(f.groupRepo.storeRoot(any, any, any)).thenReturn(Future.successful(Done))

    Await.result(f.manager ? update(group.id, _ => group, version = Timestamp(1)), 3.seconds)

    verify(f.groupRepo).storeRoot(groupWithVersionInfo, Seq(appWithVersionInfo), Nil)
    verify(f.groupRepo).storeRootVersion(groupWithVersionInfo, Seq(appWithVersionInfo))
>>>>>>> 6cb41976
  }

  test("Expunge removed apps from appRepo") {
    val f = new Fixture

    val app: AppDefinition = AppDefinition("/app1".toPath, cmd = Some("sleep 3"), portDefinitions = Seq.empty)
    val group = Group(PathId.empty, Map(app.id -> app)).copy(version = Timestamp(1))
    val groupEmpty = group.copy(apps = Map(), version = Timestamp(2))
    when(f.groupRepo.root()).thenReturn(Future.successful(group))
    when(f.scheduler.deploy(any, any)).thenReturn(Future.successful(()))
    when(f.appRepo.delete(any)).thenReturn(Future.successful(Done))
<<<<<<< HEAD
    when(f.groupRepo.storeRoot(any, any, any, any, any)).thenReturn(Future.successful(Done))

    Await.result(f.manager ? update(group.id, _ => groupEmpty, version = Timestamp(1)), 3.seconds)

    verify(f.groupRepo).storeRoot(groupEmpty, Nil, Seq(app.id), Nil, Nil)
=======
    when(f.groupRepo.storeRootVersion(any, any)).thenReturn(Future.successful(Done))
    when(f.groupRepo.storeRoot(any, any, any)).thenReturn(Future.successful(Done))

    Await.result(f.manager ? update(group.id, _ => groupEmpty, version = Timestamp(1)), 3.seconds)

    verify(f.groupRepo).storeRoot(groupEmpty, Nil, Seq(app.id))
    verify(f.groupRepo).storeRootVersion(groupEmpty, Nil)
>>>>>>> 6cb41976
    verify(f.appRepo, atMost(1)).delete(app.id)
    verify(f.appRepo, atMost(1)).deleteCurrent(app.id)
  }

  private[this] implicit val timeout: Timeout = 3.seconds

  class Fixture {
    implicit val system = ActorSystem()
    implicit val mat = ActorMaterializer()
    lazy val scheduler = mock[MarathonSchedulerService]
    lazy val appRepo = mock[AppRepository]
    lazy val groupRepo = mock[GroupRepository]
    lazy val eventBus = mock[EventStream]
    lazy val provider = mock[StorageProvider]
    lazy val config = {
      new ScallopConf(Seq("--master", "foo")) with MarathonConf {
        verify()
      }
    }

    lazy val metricRegistry = new MetricRegistry()
    lazy val metrics = new Metrics(metricRegistry)
    lazy val capMetrics = new CapConcurrentExecutionsMetrics(metrics, classOf[GroupManager])

    private[this] def serializeExecutions() = CapConcurrentExecutions(
      capMetrics,
      system,
      s"serializeGroupUpdates${actorId.incrementAndGet()}",
      maxConcurrent = 1,
      maxQueued = 10
    )

    val schedulerProvider = new Provider[DeploymentService] {
      override def get() = scheduler
    }

    val props = GroupManagerActor.props(
      serializeExecutions(),
      schedulerProvider,
      groupRepo,
      provider,
      config,
      eventBus)

    lazy val manager = system.actorOf(props)
  }

  private def manager(servicePortsRange: Range): GroupManagerActor = {
    val f = new Fixture {
      override lazy val config = new ScallopConf(Seq(
        "--master", "foo",
        "--local_port_min", servicePortsRange.start.toString,
        // local_port_max is not included in the range used by the manager
        "--local_port_max", (servicePortsRange.end + 1).toString)) with MarathonConf {
        verify()
      }

      override lazy val manager = TestActorRef[GroupManagerActor](props)
    }

    f.manager.underlyingActor
  }

  private def update(
    gid: PathId,
    fn: (Group) => Group,
    version: Timestamp = Timestamp.now()) = GroupManagerActor.GetUpgrade(
    gid,
    _.update(gid, fn, version),
    version,
    false,
    Map.empty)
}<|MERGE_RESOLUTION|>--- conflicted
+++ resolved
@@ -291,21 +291,13 @@
 
     val groupWithVersionInfo = Group(PathId.empty, Map(
       appWithVersionInfo.id -> appWithVersionInfo)).copy(version = Timestamp(1))
-<<<<<<< HEAD
+    when(f.groupRepo.storeRootVersion(any, any)).thenReturn(Future.successful(Done))
     when(f.groupRepo.storeRoot(any, any, any, any, any)).thenReturn(Future.successful(Done))
 
     Await.result(f.manager ? update(group.id, _ => group, version = Timestamp(1)), 3.seconds)
 
     verify(f.groupRepo).storeRoot(groupWithVersionInfo, Seq(appWithVersionInfo), Nil, Nil, Nil)
-=======
-    when(f.groupRepo.storeRootVersion(any, any)).thenReturn(Future.successful(Done))
-    when(f.groupRepo.storeRoot(any, any, any)).thenReturn(Future.successful(Done))
-
-    Await.result(f.manager ? update(group.id, _ => group, version = Timestamp(1)), 3.seconds)
-
-    verify(f.groupRepo).storeRoot(groupWithVersionInfo, Seq(appWithVersionInfo), Nil)
     verify(f.groupRepo).storeRootVersion(groupWithVersionInfo, Seq(appWithVersionInfo))
->>>>>>> 6cb41976
   }
 
   test("Expunge removed apps from appRepo") {
@@ -317,21 +309,13 @@
     when(f.groupRepo.root()).thenReturn(Future.successful(group))
     when(f.scheduler.deploy(any, any)).thenReturn(Future.successful(()))
     when(f.appRepo.delete(any)).thenReturn(Future.successful(Done))
-<<<<<<< HEAD
+    when(f.groupRepo.storeRootVersion(any, any)).thenReturn(Future.successful(Done))
     when(f.groupRepo.storeRoot(any, any, any, any, any)).thenReturn(Future.successful(Done))
 
     Await.result(f.manager ? update(group.id, _ => groupEmpty, version = Timestamp(1)), 3.seconds)
 
     verify(f.groupRepo).storeRoot(groupEmpty, Nil, Seq(app.id), Nil, Nil)
-=======
-    when(f.groupRepo.storeRootVersion(any, any)).thenReturn(Future.successful(Done))
-    when(f.groupRepo.storeRoot(any, any, any)).thenReturn(Future.successful(Done))
-
-    Await.result(f.manager ? update(group.id, _ => groupEmpty, version = Timestamp(1)), 3.seconds)
-
-    verify(f.groupRepo).storeRoot(groupEmpty, Nil, Seq(app.id))
     verify(f.groupRepo).storeRootVersion(groupEmpty, Nil)
->>>>>>> 6cb41976
     verify(f.appRepo, atMost(1)).delete(app.id)
     verify(f.appRepo, atMost(1)).deleteCurrent(app.id)
   }
